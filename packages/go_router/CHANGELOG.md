--- conflicted
+++ resolved
@@ -1,4 +1,3 @@
-<<<<<<< HEAD
 ## 5.2.0
 
 - Introduced a new shell route class called `StatefulShellRoute`, to support using separate
@@ -6,8 +5,7 @@
   (flutter/flutter#99124).
 - Updated documentation for `pageBuilder` and `builder` fields of `ShellRoute`, to more correctly
   describe the meaning of the child argument in the builder functions.
-- Update README
-=======
+
 ## 5.1.3
 
 - Allows redirection to return same location.
@@ -16,7 +14,6 @@
 
 - Exposes uri and path parameters from GoRouter and fixes its notifications.
 - Updates README.
->>>>>>> 0c0f5054
 - Removes dynamic calls in examples.
 
 ## 5.1.1
