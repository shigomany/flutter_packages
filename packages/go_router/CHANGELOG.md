## 5.1.0

<<<<<<< HEAD
- Introduced a new shell route class called `StatefulShellRoute`, to support using separate
  navigators for child routes as well as preserving state in each navigation tree  
  (flutter/flutter#99124). 
- Updated documentation for `pageBuilder` and `builder` fields of `ShellRoute`, to more correctly 
  describe the meaning of the child argument in the builder functions.
=======
- Removes urlPathStrategy completely, which should have been done in v5.0.0 but some code remained mistakenly.
>>>>>>> 84ec48e8

## 5.0.5

- Fixes issue where asserts in popRoute were preventing the app from
  exiting on Android.

## 5.0.4

- Fixes a bug in ShellRoute example where NavigationBar might lose current index in a nested routes.

## 5.0.3

- Changes examples to use the routerConfig API

## 5.0.2

- Fixes missing code example in ShellRoute documentation.

## 5.0.1

- Allows ShellRoute to have child ShellRoutes (flutter/flutter#111981)

## 5.0.0

- Fixes a bug where intermediate route redirect methods are not called.
- GoRouter implements the RouterConfig interface, allowing you to call
  MaterialApp.router(routerConfig: _myGoRouter) instead of passing
  the RouterDelegate, RouteInformationParser, and RouteInformationProvider
  fields.
- **BREAKING CHANGE**
  - Redesigns redirection API, adds asynchronous feature, and adds build context to redirect.
  - Removes GoRouterRefreshStream
  - Removes navigatorBuilder
  - Removes urlPathStrategy
- [go_router v5 migration guide](https://flutter.dev/go/go-router-v5-breaking-changes)

## 4.5.1

- Fixes an issue where GoRoutes with only a redirect were disallowed
  (flutter/flutter#111763)

## 4.5.0

- Adds ShellRoute for nested navigation support (flutter/flutter#99126)
- Adds `parentNavigatorKey` to GoRoute, which specifies the Navigator to place that
  route's Page onto.

## 4.4.1

- Fix an issue where disabling logging clears the root logger's listeners

## 4.4.0

- Adds `buildPageWithState` to `GoRouteData`.
- `GoRouteData.buildPage` is now deprecated in favor of `GoRouteData.buildPageWithState`.

## 4.3.0

- Allows `Map<String, dynamic>` maps as `queryParams` of `goNamed`, `replacedName`, `pushNamed` and `namedLocation`. 

## 4.2.9

* Updates text theme parameters to avoid deprecation issues.
* Fixes lint warnings.

## 4.2.8

- Fixes namedLocation to return URIs without trailing question marks if there are no query parameters.
- Cleans up examples.

## 4.2.7

- Updates README.

## 4.2.6

- Fixes rendering issues in the README.

## 4.2.5

- Fixes a bug where calling extra parameter is always null in route level redirect callback

## 4.2.4

- Rewrites Readme and examples.

## 4.2.3

- Fixes a bug where the ValueKey to be the same when a page was pushed multiple times.

## 4.2.2

- Fixes a bug where go_router_builder wasn't detecting annotations.

## 4.2.1

- Refactors internal classes and methods

## 4.2.0

- Adds `void replace()` and `replaceNamed` to `GoRouterDelegate`, `GoRouter` and `GoRouterHelper`.

## 4.1.1

- Fixes a bug where calling namedLocation does not support case-insensitive way.

## 4.1.0

- Adds `bool canPop()` to `GoRouterDelegate`, `GoRouter` and `GoRouterHelper`.

## 4.0.3

- Adds missed popping log.

## 4.0.2

- Fixes a bug where initialLocation took precedence over deep-links

## 4.0.1

- Fixes a bug where calling setLogging(false) does not clear listeners.

## 4.0.0

- Refactors go_router and introduces `GoRouteInformationProvider`. [Migration Doc](https://flutter.dev/go/go-router-v4-breaking-changes)
- Fixes a bug where top-level routes are skipped if another contains child routes.

## 3.1.1

- Uses first match if there are more than one route to match. [ [#99833](https://github.com/flutter/flutter/issues/99833)

## 3.1.0

- Adds `GoRouteData` and `TypedGoRoute` to support `package:go_router_builder`.

## 3.0.7

- Refactors runtime checks to assertions.

## 3.0.6

- Exports inherited_go_router.dart file.

## 3.0.5

- Add `dispatchNotification` method to `DummyBuildContext` in tests. (This
  should be revisited when Flutter `2.11.0` becomes stable.)
- Improves code coverage.
- `GoRoute` now warns about requiring either `pageBuilder`, `builder` or `redirect` at instantiation.

## 3.0.4

- Updates code for stricter analysis options.

## 3.0.3

- Fixes a bug where params disappear when pushing a nested route.

## 3.0.2

- Moves source to flutter/packages.
- Removes all_lint_rules_community and path_to_regexp dependencies.

## 3.0.1

- pass along the error to the `navigatorBuilder` to allow for different
  implementations based on the presence of an error

## 3.0.0

- breaking change: added `GoRouterState` to `navigatorBuilder` function
- breaking change: removed `BuildContext` from `GoRouter.pop()` to remove the
  need to use `context` parameter when calling the `GoRouter` API; this changes
  the behavior of `GoRouter.pop()` to only pop what's on the `GoRouter` page
  stack and no longer calls `Navigator.pop()`
- new [Migrating to 3.0 section](https://gorouter.dev/migrating-to-30) in the
  docs to describe the details of the breaking changes and how to update your
  code
- added a new [shared
  scaffold](https://github.com/csells/go_router/blob/main/go_router/example/lib/shared_scaffold.dart)
  sample to show how to use the `navigatorBuilder` function to build a custom
  shared scaffold outside of the animations provided by go_router

## 2.5.7

- [PR 262](https://github.com/csells/go_router/pull/262): add support for
  `Router.neglect`; thanks to [nullrocket](https://github.com/nullrocket)!
- [PR 265](https://github.com/csells/go_router/pull/265): add Japanese
  translation of the docs; thanks to
  [toshi-kuji](https://github.com/toshi-kuji)! Unfortunately I don't yet know
  how to properly display them via docs.page, but [I'm working on
  it](https://github.com/csells/go_router/issues/266)
- updated the examples using the `from` query parameter to be completely
  self-contained in the `redirect` function, simplifying usage
- updated the async data example to be simpler
- added a new example to show how to implement a loading page
- renamed the navigator_integration example to user_input and added an example
  of `WillPopScope` for go_router apps

## 2.5.6

- [PR 259](https://github.com/csells/go_router/pull/259): remove a hack for
  notifying the router of a route change that was no longer needed; thanks to
  [nullrocket](https://github.com/nullrocket)!
- improved async example to handle the case that the data has been returned but
  the page is no longer there by checking the `mounted` property of the screen

## 2.5.5

- updated implementation to use logging package for debug diagnostics; thanks
  to [johnpryan](https://github.com/johnpryan)

## 2.5.4

- fixed up the `GoRouterRefreshStream` implementation with an export, an example
  and some docs

## 2.5.3

- added `GoRouterRefreshStream` from
  [jopmiddelkamp](https://github.com/jopmiddelkamp) to easily map from a
  `Stream` to a `Listenable` for use with `refreshListenable`; very useful when
  combined with stream-based state management like
  [flutter_bloc](https://pub.dev/packages/flutter_bloc)
- dartdocs fixups from [mehade369](https://github.com/mehade369)
- example link fixes from [ben-milanko](https://github.com/ben-milanko)

## 2.5.2

- pass additional information to the `NavigatorObserver` via default args to
  `MaterialPage`, etc.

## 2.5.1

- [fix 205](https://github.com/csells/go_router/issues/205): hack around a
  failed assertion in Flutter when using `Duration.zero` in the
  `NoTransitionPage`

## 2.5.0

- provide default implementation of `GoRoute.pageBuilder` to provide a simpler
  way to build pages via the `GoRouter.build` method
- provide default implementation of `GoRouter.errorPageBuilder` to provide a
  simpler way to build error pages via the `GoRouter.errorBuilder` method
- provide default implementation of `GoRouter.errorBuilder` to provide an error
  page without the need to implement a custom error page builder
- new [Migrating to 2.5 section](https://gorouter.dev/migrating-to-25) in
  the docs to show how to take advantage of the new `builder` and default error
  page builder
- removed `launch.json` as VSCode-centric and unnecessary for discovery or easy
  launching
- added a [new custom error screen
  sample](https://github.com/csells/go_router/blob/master/example/lib/error_screen.dart)
- added a [new WidgetsApp
  sample](https://github.com/csells/go_router/blob/master/example/lib/widgets_app.dart)
- added a new `NoTransitionPage` class
- updated docs to explain why the browser's Back button doesn't work
  with the `extra` param
- updated README to point to new docs site: [gorouter.dev](https://gorouter.dev)

## 2.3.1

- [fix 191](https://github.com/csells/go_router/issues/191): handle several
  kinds of trailing / in the location, e.g. `/foo/` should be the same as `/foo`

## 2.3.0

- fix a misleading error message when using redirect functions with sub-routes

## 2.2.9

- [fix 182](https://github.com/csells/go_router/issues/182): fixes a regression
  in the nested navigation caused by the fix for
  [#163](https://github.com/csells/go_router/issues/163); thanks to
  [lulupointu](https://github.com/lulupointu) for the fix!

## 2.2.8

- reformatted CHANGELOG file; lets see if pub.dev is still ok with it...
- staged an in-progress doc site at https://docs.page/csells/go_router
- tightened up a test that was silently failing
- fixed a bug that dropped parent params in sub-route redirects

## 2.2.7

- [fix 163](https://github.com/csells/go_router/issues/163): avoids unnecessary
  page rebuilds
- [fix 139](https://github.com/csells/go_router/issues/139): avoids unnecessary
  page flashes on deep linking
- [fix 158](https://github.com/csells/go_router/issues/158): shows exception
  info in the debug output even during a top-level redirect coded w/ an
  anonymous function, i.e. what the samples all use
- [fix 151](https://github.com/csells/go_router/issues/151): exposes
  `Navigator.pop()` via `GoRouter.pop()` to make it easy to find

## 2.2.6

- [fix 127](https://github.com/csells/go_router/issues/127): updated the docs
  to add a video overview of the project for people that prefer that media style
  over long-form text when approaching a new topic
- [fix 108](https://github.com/csells/go_router/issues/108): updated the
  description of the `state` parameter to clarfy that not all properties will be
  set at every usage

## 2.2.5

- [fix 120 again](https://github.com/csells/go_router/issues/120): found the bug
  in my tests that was masking the real bug; changed two characters to implement
  the actual fix (sigh)

## 2.2.4

- [fix 116](https://github.com/csells/go_router/issues/116): work-around for
  auto-import of the `context.go` family of extension methods

## 2.2.3

- [fix 132](https://github.com/csells/go_router/issues/132): route names are
  stored as case insensitive and are now matched in a case insensitive manner

## 2.2.2

- [fix 120](https://github.com/csells/go_router/issues/120): encoding and
  decoding of params and query params

## 2.2.1

- [fix 114](https://github.com/csells/go_router/issues/114): give a better error
  message when the `GoRouter` isn't found in the widget tree via
  `GoRouter.of(context)`; thanks [aoatmon](https://github.com/aoatmon) for the
  [excellent bug report](https://github.com/csells/go_router/issues/114)!

## 2.2.0

- added a new [`navigatorBuilder`](https://gorouter.dev/navigator-builder) argument to the
  `GoRouter` constructor; thanks to [andyduke](https://github.com/andyduke)!
- also from [andyduke](https://github.com/andyduke) is an update to
  improve state restoration
- refactor from [kevmoo](https://github.com/kevmoo) for easier maintenance
- added a new [Navigator Integration section of the
  docs](https://gorouter.dev/navigator-integration)

## 2.1.2

- [fix 61 again](https://github.com/csells/go_router/issues/61): enable images
  and file links to work on pub.dev/documentation
- [fix 62](https://github.com/csells/go_router/issues/62) re-tested; fixed w/
  earlier Android system Back button fix (using navigation key)
- [fix 91](https://github.com/csells/go_router/issues/91): fix a regression w/
  the `errorPageBuilder`
- [fix 92](https://github.com/csells/go_router/issues/92): fix an edge case w/
  named sub-routes
- [fix 89](https://github.com/csells/go_router/issues/89): enable queryParams
  and extra object param w/ `push`
- refactored tests for greater coverage and fewer methods `@visibleForTesting`

## 2.1.1

- [fix 86](https://github.com/csells/go_router/issues/86): add `name` to
  `GoRouterState` to complete support for URI-free navigation knowledge in your
  code
- [fix 83](https://github.com/csells/go_router/issues/83): fix for `null`
  `extra` object

## 2.1.0

- [fix 80](https://github.com/csells/go_router/issues/80): adding a redirect
  limit to catch too many redirects error
- [fix 81](https://github.com/csells/go_router/issues/81): allow an `extra`
  object to pass through for navigation

## 2.0.1

- add badges to the README and codecov to the GitHub commit action; thanks to
  [rydmike](https://github.com/rydmike) for both

## 2.0.0

- BREAKING CHANGE and [fix #50](https://github.com/csells/go_router/issues/50):
  split `params` into `params` and `queryParams`; see the [Migrating to 2.0
  section of the docs](https://gorouter.dev/migrating-to-20)
  for instructions on how to migrate your code from 1.x to 2.0
- [fix 69](https://github.com/csells/go_router/issues/69): exposed named
  location lookup for redirection
- [fix 57](https://github.com/csells/go_router/issues/57): enable the Android
  system Back button to behave exactly like the `AppBar` Back button; thanks to
  [SunlightBro](https://github.com/SunlightBro) for the one-line fix that I had
  no idea about until he pointed it out
- [fix 59](https://github.com/csells/go_router/issues/59): add query params to
  top-level redirect
- [fix 44](https://github.com/csells/go_router/issues/44): show how to use the
  `AutomaticKeepAliveClientMixin` with nested navigation to keep widget state
  between navigations; thanks to [rydmike](https://github.com/rydmike) for this
  update

## 1.1.3

- enable case-insensitive path matching while still preserving path and query
  parameter cases
- change a lifetime of habit to sort constructors first as per
  [sort_constructors_first](https://dart-lang.github.io/linter/lints/sort_constructors_first.html).
  Thanks for the PR, [Abhishek01039](https://github.com/Abhishek01039)!
- set the initial transition example route to `/none` to make pushing the 'fade
  transition' button on the first run through more fun
- fixed an error in the async data example

## 1.1.2

- Thanks, Mikes!
  - updated dartdocs from [rydmike](https://github.com/rydmike)
  - also shoutout to [https://github.com/Salakar](https://github.com/Salakar)
    for the CI action on GitHub
  - this is turning into a real community effort...

## 1.1.1

- now showing routing exceptions in the debug log
- updated the docs to make it clear that it will be called until it returns
  `null`

## 1.1.0

- added support `NavigatorObserver` objects to receive change notifications

## 1.0.1

- docs updates based on user feedback for clarity
- fix for setting URL path strategy in `main()`
- fix for `push()` disables `AppBar` Back button

## 1.0.0

- updated version for initial release
- some renaming for clarify and consistency with transitions
  - `GoRoute.builder` => `GoRoute.pageBuilder`
  - `GoRoute.error` => `GoRoute.errorPageBuilder`
- added diagnostic logging for `push` and `pushNamed`

## 0.9.6

- added support for `push` as well as `go`
- added 'none' to transitions example app
- updated animation example to use no transition and added an animated gif to
  the docs

## 0.9.5

- added support for custom transitions between routes

## 0.9.4

- updated API docs
- updated docs for `GoRouterState`

## 0.9.3

- updated API docs

## 0.9.2

- updated named route lookup to O(1)
- updated diagnostics output to show known named routes

## 0.9.1

- updated diagnostics output to show named route lookup
- docs updates

## 0.9.0

- added support for named routes

## 0.8.8

- fix to make `GoRouter` notify on pop

## 0.8.7

- made `GoRouter` a `ChangeNotifier` so you can listen for `location` changes

## 0.8.6

- books sample bug fix

## 0.8.5

- added Cupertino sample
- added example of async data lookup

## 0.8.4

- added state restoration sample

## 0.8.3

- changed `debugOutputFullPaths` to `debugLogDiagnostics` and added add'l
  debugging logging
- parameterized redirect

## 0.8.2

- updated docs for `Link` widget support

## 0.8.1

- added Books sample; fixed some issues it revealed

## 0.8.0

- breaking build to refactor the API for simplicity and capability
- move to fixed routing from conditional routing; simplies API, allows for
  redirection at the route level and there scenario was sketchy anyway
- add redirection at the route level
- replace guard objects w/ redirect functions
- add `refresh` method and `refreshListener`
- removed `.builder` ctor from `GoRouter` (not reasonable to implement)
- add Dynamic linking section to the docs
- replaced Books sample with Nested Navigation sample
- add ability to dump the known full paths to your routes to debug output

## 0.7.1

- update to pageKey to take sub-routes into account

## 0.7.0

- BREAK: rename `pattern` to `path` for consistency w/ other routers in the
  world
- added the `GoRouterLoginGuard` for the common redirect-to-login-page pattern

## 0.6.2

- fixed issue showing home page for a second before redirecting (if needed)

## 0.6.1

- added `GoRouterState.pageKey`
- removed `cupertino_icons` from main `pubspec.yaml`

## 0.6.0

- refactor to support sub-routes to build a stack of pages instead of matching
  multiple routes
- added unit tests for building the stack of pages
- some renaming of the types, e.g. `Four04Page` and `FamiliesPage` to
  `ErrorPage` and `HomePage` respectively
- fix a redirection error shown in the debug output

## 0.5.2

- add `urlPathStrategy` argument to `GoRouter` ctor

## 0.5.1

- docs and description updates

## 0.5.0

- moved redirect to top-level instead of per route for simplicity

## 0.4.1

- fixed CHANGELOG formatting

## 0.4.0

- bundled various useful route handling variables into the `GoRouterState` for
  use when building pages and error pages
- updated URL Strategy section of docs to reference `flutter run`

## 0.3.2

- formatting update to appease the pub.dev gods...

## 0.3.1

- updated the CHANGELOG

## 0.3.0

- moved redirection into a `GoRoute` ctor arg
- forgot to update the CHANGELOG

## 0.2.3

- move outstanding issues to [issue
  tracker](https://github.com/csells/go_router/issues)
- added explanation of Deep Linking to docs
- reformatting to meet pub.dev scoring guidelines

## 0.2.2

- docs updates

## 0.2.1

- messing with the CHANGELOG formatting

## 0.2.0

- initial useful release
- added support for declarative routes via `GoRoute` instances
- added support for imperative routing via `GoRoute.builder`
- added support for setting the URL path strategy
- added support for conditional routing
- added support for redirection
- added support for optional query parameters as well as positional parameters
  in route names

## 0.1.0

- squatting on the package name (I'm not too proud to admit it)<|MERGE_RESOLUTION|>--- conflicted
+++ resolved
@@ -1,14 +1,14 @@
+## 5.2.0
+
+- Introduced a new shell route class called `StatefulShellRoute`, to support using separate
+  navigators for child routes as well as preserving state in each navigation tree 
+  (flutter/flutter#99124).
+- Updated documentation for `pageBuilder` and `builder` fields of `ShellRoute`, to more correctly
+  describe the meaning of the child argument in the builder functions.
+
 ## 5.1.0
 
-<<<<<<< HEAD
-- Introduced a new shell route class called `StatefulShellRoute`, to support using separate
-  navigators for child routes as well as preserving state in each navigation tree  
-  (flutter/flutter#99124). 
-- Updated documentation for `pageBuilder` and `builder` fields of `ShellRoute`, to more correctly 
-  describe the meaning of the child argument in the builder functions.
-=======
 - Removes urlPathStrategy completely, which should have been done in v5.0.0 but some code remained mistakenly.
->>>>>>> 84ec48e8
 
 ## 5.0.5
 
